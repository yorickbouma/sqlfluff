--- conflicted
+++ resolved
@@ -19,13 +19,10 @@
   deal with type matching in rules when inheritance is at play.
 - Added the ability for the user to add their own rules when interacting
   with the `Linter` directly using `user_rules`.
-<<<<<<< HEAD
-- MyPy type linting into a large proportion of the core library.
-=======
 - [466](https://github.com/sqlfluff/sqlfluff/issues/466) - Added L034
   'Fields should be stated before aggregates / window functions' per
   [dbt coding convenventions](https://github.com/fishtown-analytics/corp/blob/master/dbt_coding_conventions.md#sql-style-guide.)
->>>>>>> 28d4cf67
+- MyPy type linting into a large proportion of the core library.
 
 ### Changed
 
