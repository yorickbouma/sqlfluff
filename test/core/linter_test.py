"""The Test file for the linter class."""

import pytest
from typing import List
from unittest.mock import patch

from sqlfluff.core import Linter, FluffConfig
<<<<<<< HEAD
from sqlfluff.core.errors import SQLLexError, SQLLintError, SQLParseError
from sqlfluff.core.linter import LintingResult
=======
from sqlfluff.core.errors import SQLBaseError, SQLLintError, SQLParseError
from sqlfluff.core.linter import LintingResult, NoQaDirective
import sqlfluff.core.linter as linter
from sqlfluff.core.parser import FilePositionMarker


class DummyLintError(SQLBaseError):
    """Fake lint error used by tests, similar to SQLLintError."""

    def __init__(self, pos: FilePositionMarker, code: str = "L001"):
        self.pos = pos
        self._code = code
        super(DummyLintError, self).__init__()
>>>>>>> b6074640


def normalise_paths(paths):
    """Test normalising paths.

    NB Paths on difference platforms might look different, so this
    makes them comparable.
    """
    return {pth.replace("/", ".").replace("\\", ".") for pth in paths}


def test__linter__path_from_paths__dir():
    """Test extracting paths from directories."""
    lntr = Linter()
    paths = lntr.paths_from_path("test/fixtures/lexer")
    assert normalise_paths(paths) == {
        "test.fixtures.lexer.block_comment.sql",
        "test.fixtures.lexer.inline_comment.sql",
        "test.fixtures.lexer.basic.sql",
    }


def test__linter__path_from_paths__default():
    """Test .sql files are found by default."""
    lntr = Linter()
    paths = normalise_paths(lntr.paths_from_path("test/fixtures/linter"))
    assert "test.fixtures.linter.passing.sql" in paths
    assert "test.fixtures.linter.discovery_file.txt" not in paths


def test__linter__path_from_paths__exts():
    """Test configuration of file discovery."""
    lntr = Linter(config=FluffConfig(overrides={"sql_file_exts": ".txt"}))
    paths = normalise_paths(lntr.paths_from_path("test/fixtures/linter"))
    assert "test.fixtures.linter.passing.sql" not in paths
    assert "test.fixtures.linter.discovery_file.txt" in paths


def test__linter__path_from_paths__file():
    """Test extracting paths from a file path."""
    lntr = Linter()
    paths = lntr.paths_from_path("test/fixtures/linter/indentation_errors.sql")
    assert normalise_paths(paths) == {"test.fixtures.linter.indentation_errors.sql"}


def test__linter__path_from_paths__not_exist():
    """Test extracting paths from a file path."""
    lntr = Linter()
    with pytest.raises(IOError):
        lntr.paths_from_path("asflekjfhsakuefhse")


def test__linter__path_from_paths__not_exist_ignore():
    """Test extracting paths from a file path."""
    lntr = Linter()
    paths = lntr.paths_from_path("asflekjfhsakuefhse", ignore_non_existent_files=True)
    assert len(paths) == 0


def test__linter__path_from_paths__explicit_ignore():
    """Test ignoring files that were passed explicitly."""
    lntr = Linter()
    paths = lntr.paths_from_path(
        "test/fixtures/linter/sqlfluffignore/path_a/query_a.sql",
        ignore_non_existent_files=True,
        ignore_files=True,
        working_path="test/fixtures/linter/sqlfluffignore/",
    )
    assert len(paths) == 0


def test__linter__path_from_paths__dot():
    """Test extracting paths from a dot."""
    lntr = Linter()
    paths = lntr.paths_from_path(".")
    # Use set theory to check that we get AT LEAST these files
    assert normalise_paths(paths) >= {
        "test.fixtures.lexer.block_comment.sql",
        "test.fixtures.lexer.inline_comment.sql",
        "test.fixtures.lexer.basic.sql",
    }


@pytest.mark.parametrize(
    "path",
    [
        "test/fixtures/linter/sqlfluffignore",
        "test/fixtures/linter/sqlfluffignore/",
        "test/fixtures/linter/sqlfluffignore/.",
    ],
)
def test__linter__path_from_paths__ignore(path):
    """Test extracting paths from a dot."""
    lntr = Linter()
    paths = lntr.paths_from_path(path)
    # We should only get query_b, because of the sqlfluffignore files.
    assert normalise_paths(paths) == {
        "test.fixtures.linter.sqlfluffignore.path_b.query_b.sql"
    }


@pytest.mark.parametrize(
    "path",
    [
        "test/fixtures/linter/indentation_errors.sql",
        "test/fixtures/linter/whitespace_errors.sql",
    ],
)
def test__linter__lint_string_vs_file(path):
    """Test the linter finds the same things on strings and files."""
    with open(path, "r") as f:
        sql_str = f.read()
    lntr = Linter()
    assert (
        lntr.lint_string(sql_str).check_tuples() == lntr.lint_path(path).check_tuples()
    )


@pytest.mark.parametrize(
    "rules,num_violations", [(None, 7), ("L010", 2), (("L001", "L009", "L031"), 2)]
)
def test__linter__get_violations_filter_rules(rules, num_violations):
    """Test filtering violations by which rules were violated."""
    lntr = Linter()
    lint_result = lntr.lint_string("select a, b FROM tbl c order BY d")

    assert len(lint_result.get_violations(rules=rules)) == num_violations


def test__linter__linting_result__sum_dicts():
    """Test the summing of dictionaries in the linter."""
    lr = LintingResult()
    i = {}
    a = dict(a=3, b=123, f=876.321)
    b = dict(a=19, b=321.0, g=23478)
    r = dict(a=22, b=444.0, f=876.321, g=23478)
    assert lr.sum_dicts(a, b) == r
    # Check the identity too
    assert lr.sum_dicts(r, i) == r


def test__linter__linting_result__combine_dicts():
    """Test the combination of dictionaries in the linter."""
    lr = LintingResult()
    a = dict(a=3, b=123, f=876.321)
    b = dict(h=19, i=321.0, j=23478)
    r = dict(z=22)
    assert lr.combine_dicts(a, b, r) == dict(
        a=3, b=123, f=876.321, h=19, i=321.0, j=23478, z=22
    )


@pytest.mark.parametrize("by_path,result_type", [(False, list), (True, dict)])
def test__linter__linting_result_check_tuples_by_path(by_path, result_type):
    """Test that a LintingResult can partition violations by the source files."""
    lntr = Linter()
    result = lntr.lint_paths(
        [
            "test/fixtures/linter/comma_errors.sql",
            "test/fixtures/linter/whitespace_errors.sql",
        ]
    )
    check_tuples = result.check_tuples(by_path=by_path)
    isinstance(check_tuples, result_type)


def test__linter__linting_result_get_violations():
    """Test that we can get violations from a LintingResult."""
    lntr = Linter()
    result = lntr.lint_paths(
        [
            "test/fixtures/linter/comma_errors.sql",
            "test/fixtures/linter/whitespace_errors.sql",
        ]
    )

    all([type(v) == SQLLintError for v in result.get_violations()])


@patch("sqlfluff.core.linter.linter_logger")
@patch("sqlfluff.core.Linter.lint_string")
def test__linter__linting_unexpected_error_handled_gracefully(
    patched_lint_string, patched_logger
):
    """Test that an unexpected internal error is handled gracefully and returns the issue-surfacing file."""
    patched_lint_string.side_effect = Exception("Something unexpected happened")
    lntr = Linter()
    lntr.lint_paths(("test/fixtures/linter/passing.sql",))
    assert (
        "Unable to lint test/fixtures/linter/passing.sql due to an internal error."
        # NB: Replace is to handle windows-style paths.
        in patched_logger.warning.call_args[0][0].replace("\\", "/")
        and "Exception: Something unexpected happened"
        in patched_logger.warning.call_args[0][0]
    )


def test__linter__raises_malformed_noqa():
    """A badly formatted noqa gets raised as a parsing error."""
    lntr = Linter()
    result = lntr.lint_string_wrapped("select 1 --noqa missing semicolon")

    with pytest.raises(SQLParseError):
        result.check_tuples()


def test__linter__empty_file():
    """Test linter behaves nicely with an empty string."""
    lntr = Linter()
    # Make sure no exceptions raised and no violations found in empty file.
    parsed = lntr.parse_string("")
    assert not parsed.violations


@pytest.mark.parametrize(
    "ignore_templated_areas,check_tuples",
    [
        (True, [("L006", 3, 39), ("L006", 3, 40)]),
        (
            False,
            [
                ("L006", 3, 16),
                ("L006", 3, 16),
                ("L006", 3, 16),
                ("L006", 3, 16),
                ("L006", 3, 39),
                ("L006", 3, 40),
            ],
        ),
    ],
)
def test__linter__mask_templated_violations(ignore_templated_areas, check_tuples):
    """Test linter masks files properly around templated content."""
    lntr = Linter(
        config=FluffConfig(
            overrides={
                "rules": "L006",
                "ignore_templated_areas": ignore_templated_areas,
            }
        )
    )
    linted = lntr.lint_path(path="test/fixtures/templater/jinja_h_macros/jinja.sql")
    assert linted.check_tuples() == check_tuples


@pytest.mark.parametrize(
<<<<<<< HEAD
    "fname,config_encoding,lexerror",
    [
        (
            "test/fixtures/linter/encoding-utf-8.sql",
            "autodetect",
            False,
        ),
        (
            "test/fixtures/linter/encoding-utf-8-sig.sql",
            "autodetect",
            False,
        ),
        (
            "test/fixtures/linter/encoding-utf-8.sql",
            "utf-8",
            False,
        ),
        (
            "test/fixtures/linter/encoding-utf-8-sig.sql",
            "utf-8",
            True,
        ),
        (
            "test/fixtures/linter/encoding-utf-8.sql",
            "utf-8-sig",
            False,
        ),
        (
            "test/fixtures/linter/encoding-utf-8-sig.sql",
            "utf-8-sig",
            False,
        ),
    ],
)
def test__linter__encoding(fname, config_encoding, lexerror):
    """Test linter deals with files with different encoding."""
    lntr = Linter(
        config=FluffConfig(
            overrides={
                "rules": "L001",
                "encoding": config_encoding,
            }
        )
    )
    result = lntr.lint_paths([fname])
    assert lexerror == (SQLLexError in [type(v) for v in result.get_violations()])
=======
    "input,expected",
    [
        ("", None),
        ("noqa", NoQaDirective(0, None, None)),
        ("noqa?", SQLParseError),
        ("noqa:", NoQaDirective(0, None, None)),
        ("noqa:L001,L002", NoQaDirective(0, ("L001", "L002"), None)),
        ("noqa: enable=L005", NoQaDirective(0, ("L005",), "enable")),
        ("noqa: disable=L010", NoQaDirective(0, ("L010",), "disable")),
        ("noqa: disable=all", NoQaDirective(0, None, "disable")),
        ("noqa: disable", SQLParseError),
    ],
)
def test_parse_noqa(input, expected):
    """Test correct of "noqa" comments."""
    result = Linter.parse_noqa(input, 0)
    if not isinstance(expected, type):
        assert result == expected
    else:
        # With exceptions, just check the type, not the contents.
        assert isinstance(result, expected)


@pytest.mark.parametrize(
    "noqa,violations,expected",
    [
        [
            [],
            [DummyLintError(FilePositionMarker(statement_index=None, line_no=1))],
            [
                0,
            ],
        ],
        [
            [dict(comment="noqa: L001", line_no=1)],
            [DummyLintError(FilePositionMarker(statement_index=None, line_no=1))],
            [],
        ],
        [
            [dict(comment="noqa: L001", line_no=2)],
            [DummyLintError(FilePositionMarker(statement_index=None, line_no=1))],
            [0],
        ],
        [
            [dict(comment="noqa: L002", line_no=1)],
            [DummyLintError(FilePositionMarker(statement_index=None, line_no=1))],
            [0],
        ],
        [
            [dict(comment="noqa: enable=L001", line_no=1)],
            [DummyLintError(FilePositionMarker(statement_index=None, line_no=1))],
            [0],
        ],
        [
            [dict(comment="noqa: disable=L001", line_no=1)],
            [DummyLintError(FilePositionMarker(statement_index=None, line_no=1))],
            [],
        ],
        [
            [
                dict(comment="noqa: disable=L001", line_no=2),
                dict(comment="noqa: enable=L001", line_no=4),
            ],
            [DummyLintError(FilePositionMarker(statement_index=None, line_no=1))],
            [0],
        ],
        [
            [
                dict(comment="noqa: disable=L001", line_no=2),
                dict(comment="noqa: enable=L001", line_no=4),
            ],
            [DummyLintError(FilePositionMarker(statement_index=None, line_no=2))],
            [],
        ],
        [
            [
                dict(comment="noqa: disable=L001", line_no=2),
                dict(comment="noqa: enable=L001", line_no=4),
            ],
            [DummyLintError(FilePositionMarker(statement_index=None, line_no=3))],
            [],
        ],
        [
            [
                dict(comment="noqa: disable=L001", line_no=2),
                dict(comment="noqa: enable=L001", line_no=4),
            ],
            [DummyLintError(FilePositionMarker(statement_index=None, line_no=4))],
            [0],
        ],
        [
            [
                dict(comment="noqa: disable=all", line_no=2),
                dict(comment="noqa: enable=all", line_no=4),
            ],
            [DummyLintError(FilePositionMarker(statement_index=None, line_no=1))],
            [0],
        ],
        [
            [
                dict(comment="noqa: disable=all", line_no=2),
                dict(comment="noqa: enable=all", line_no=4),
            ],
            [DummyLintError(FilePositionMarker(statement_index=None, line_no=2))],
            [],
        ],
        [
            [
                dict(comment="noqa: disable=all", line_no=2),
                dict(comment="noqa: enable=all", line_no=4),
            ],
            [DummyLintError(FilePositionMarker(statement_index=None, line_no=3))],
            [],
        ],
        [
            [
                dict(comment="noqa: disable=all", line_no=2),
                dict(comment="noqa: enable=all", line_no=4),
            ],
            [DummyLintError(FilePositionMarker(statement_index=None, line_no=4))],
            [0],
        ],
        [
            [
                dict(comment="noqa: disable=L001", line_no=2),
                dict(comment="noqa: enable=all", line_no=4),
            ],
            [
                DummyLintError(
                    FilePositionMarker(statement_index=None, line_no=2), code="L001"
                ),
                DummyLintError(
                    FilePositionMarker(statement_index=None, line_no=2), code="L002"
                ),
                DummyLintError(
                    FilePositionMarker(statement_index=None, line_no=4), code="L001"
                ),
                DummyLintError(
                    FilePositionMarker(statement_index=None, line_no=4), code="L002"
                ),
            ],
            [1, 2, 3],
        ],
        [
            [
                dict(comment="noqa: disable=all", line_no=2),
                dict(comment="noqa: enable=L001", line_no=4),
            ],
            [
                DummyLintError(
                    FilePositionMarker(statement_index=None, line_no=2), code="L001"
                ),
                DummyLintError(
                    FilePositionMarker(statement_index=None, line_no=2), code="L002"
                ),
                DummyLintError(
                    FilePositionMarker(statement_index=None, line_no=4), code="L001"
                ),
                DummyLintError(
                    FilePositionMarker(statement_index=None, line_no=4), code="L002"
                ),
            ],
            [2],
        ],
    ],
    ids=[
        "1_violation_no_ignore",
        "1_violation_ignore_specific_line",
        "1_violation_ignore_different_specific_line",
        "1_violation_ignore_different_specific_rule",
        "1_violation_ignore_enable_this_range",
        "1_violation_ignore_disable_this_range",
        "1_violation_line_1_ignore_disable_specific_2_3",
        "1_violation_line_2_ignore_disable_specific_2_3",
        "1_violation_line_3_ignore_disable_specific_2_3",
        "1_violation_line_4_ignore_disable_specific_2_3",
        "1_violation_line_1_ignore_disable_all_2_3",
        "1_violation_line_2_ignore_disable_all_2_3",
        "1_violation_line_3_ignore_disable_all_2_3",
        "1_violation_line_4_ignore_disable_all_2_3",
        "4_violations_two_types_disable_specific_enable_all",
        "4_violations_two_types_disable_all_enable_specific",
    ],
)
def test_linted_file_ignore_masked_violations(
    noqa: dict, violations: List[SQLBaseError], expected
):
    """Test that _ignore_masked_violations() correctly filters violations."""
    ignore_mask = [Linter.parse_noqa(**c) for c in noqa]
    lf = linter.LintedFile(
        path="",
        violations=violations,
        time_dict={},
        tree=None,
        ignore_mask=ignore_mask,
        templated_file=linter.TemplatedFile(""),
    )
    result = lf._ignore_masked_violations(violations)
    expected_violations = [v for i, v in enumerate(violations) if i in expected]
    assert expected_violations == result


def test_linter_noqa():
    """Test "noqa" feature at the higher "Linter" level."""
    lntr = Linter(
        config=FluffConfig(
            overrides={
                "rules": "L012",
            }
        )
    )
    sql = """
    SELECT
        col_a a,
        col_b b, --noqa: disable=L012
        col_c c,
        col_d d, --noqa: enable=L012
        col_e e,
        col_f f,
        col_g g,  --noqa
        col_h h,
        col_i i, --noqa:L012
        col_j j,
        col_k k, --noqa:L013
        col_l l,
        col_m m,
        col_n n, --noqa: disable=all
        col_o o,
        col_p p --noqa: enable=all
    FROM foo
        """
    result = lntr.lint_string(sql)
    violations = result.get_violations()
    assert {3, 6, 7, 8, 10, 12, 13, 14, 15, 18} == {v.line_no() for v in violations}
>>>>>>> b6074640
<|MERGE_RESOLUTION|>--- conflicted
+++ resolved
@@ -5,11 +5,7 @@
 from unittest.mock import patch
 
 from sqlfluff.core import Linter, FluffConfig
-<<<<<<< HEAD
-from sqlfluff.core.errors import SQLLexError, SQLLintError, SQLParseError
-from sqlfluff.core.linter import LintingResult
-=======
-from sqlfluff.core.errors import SQLBaseError, SQLLintError, SQLParseError
+from sqlfluff.core.errors import SQLLexError, SQLBaseError, SQLLintError, SQLParseError
 from sqlfluff.core.linter import LintingResult, NoQaDirective
 import sqlfluff.core.linter as linter
 from sqlfluff.core.parser import FilePositionMarker
@@ -22,7 +18,6 @@
         self.pos = pos
         self._code = code
         super(DummyLintError, self).__init__()
->>>>>>> b6074640
 
 
 def normalise_paths(paths):
@@ -269,7 +264,6 @@
 
 
 @pytest.mark.parametrize(
-<<<<<<< HEAD
     "fname,config_encoding,lexerror",
     [
         (
@@ -316,7 +310,9 @@
     )
     result = lntr.lint_paths([fname])
     assert lexerror == (SQLLexError in [type(v) for v in result.get_violations()])
-=======
+
+    
+@pytest.mark.parametrize(
     "input,expected",
     [
         ("", None),
@@ -550,5 +546,4 @@
         """
     result = lntr.lint_string(sql)
     violations = result.get_violations()
-    assert {3, 6, 7, 8, 10, 12, 13, 14, 15, 18} == {v.line_no() for v in violations}
->>>>>>> b6074640
+    assert {3, 6, 7, 8, 10, 12, 13, 14, 15, 18} == {v.line_no() for v in violations}